--- conflicted
+++ resolved
@@ -81,13 +81,6 @@
         logger.warning_rank0_once("Version checking has been disabled, may lead to unexpected behaviors.")
         return
 
-<<<<<<< HEAD
-    require_version("transformers>=4.41.2", "To fix: pip install transformers>=4.41.2")
-    require_version("datasets>=2.16.0,<=3.1.0", "To fix: pip install datasets>=2.16.0,<=3.1.0")
-    require_version("accelerate>=0.34.0,<=1.0.1", "To fix: pip install accelerate>=0.34.0,<=1.0.1")
-    require_version("peft>=0.11.1,<=0.12.0", "To fix: pip install peft>=0.11.1,<=0.12.0")
-    require_version("trl>=0.8.6,<=0.9.6", "To fix: pip install trl>=0.8.6,<=0.9.6")
-=======
     if mandatory:
         hint = f"To fix: run `pip install {requirement}`."
     else:
@@ -105,7 +98,6 @@
     check_version("accelerate>=0.34.0,<=1.0.1")
     check_version("peft>=0.11.1,<=0.12.0")
     check_version("trl>=0.8.6,<=0.9.6")
->>>>>>> b308ddf0
 
 
 def calculate_tps(dataset: Sequence[Dict[str, Any]], metrics: Dict[str, float], stage: Literal["sft", "rm"]) -> float:
