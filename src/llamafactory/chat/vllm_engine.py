# Copyright 2024 the LlamaFactory team.
#
# Licensed under the Apache License, Version 2.0 (the "License");
# you may not use this file except in compliance with the License.
# You may obtain a copy of the License at
#
#     http://www.apache.org/licenses/LICENSE-2.0
#
# Unless required by applicable law or agreed to in writing, software
# distributed under the License is distributed on an "AS IS" BASIS,
# WITHOUT WARRANTIES OR CONDITIONS OF ANY KIND, either express or implied.
# See the License for the specific language governing permissions and
# limitations under the License.

import uuid
from typing import TYPE_CHECKING, Any, AsyncGenerator, AsyncIterator, Dict, List, Optional, Sequence, Union

from typing_extensions import override

from ..data import get_template_and_fix_tokenizer
from ..extras.constants import IMAGE_PLACEHOLDER
from ..extras.logging import get_logger
from ..extras.misc import get_device_count
from ..extras.packages import is_pillow_available, is_vllm_available
from ..model import load_config, load_tokenizer
from ..model.model_utils.quantization import QuantizationMethod
from ..model.model_utils.visual import LlavaMultiModalProjectorForYiVLForVLLM
from .base_engine import BaseEngine, Response


if is_pillow_available():
    from PIL import Image
    from PIL.Image import Image as ImageObject


if is_vllm_available():
    from vllm import AsyncEngineArgs, AsyncLLMEngine, RequestOutput, SamplingParams
    from vllm.lora.request import LoRARequest


if TYPE_CHECKING:
    from ..data.mm_plugin import ImageInput, VideoInput
    from ..hparams import DataArguments, FinetuningArguments, GeneratingArguments, ModelArguments


logger = get_logger(__name__)


class VllmEngine(BaseEngine):
    def __init__(
        self,
        model_args: "ModelArguments",
        data_args: "DataArguments",
        finetuning_args: "FinetuningArguments",
        generating_args: "GeneratingArguments",
    ) -> None:
        config = load_config(model_args)  # may download model from ms hub
        if getattr(config, "quantization_config", None):  # gptq models should use float16
            quantization_config: Dict[str, Any] = getattr(
                config, "quantization_config", None)
            quant_method = quantization_config.get("quant_method", "")
            if quant_method == QuantizationMethod.GPTQ and model_args.infer_dtype == "auto":
                model_args.infer_dtype = "float16"

        self.can_generate = finetuning_args.stage == "sft"
        tokenizer_module = load_tokenizer(model_args)
        self.tokenizer = tokenizer_module["tokenizer"]
        self.processor = tokenizer_module["processor"]
        self.tokenizer.padding_side = "left"
<<<<<<< HEAD
        self.template = get_template_and_fix_tokenizer(
            self.tokenizer, data_args.template, data_args.tool_format)
=======
        self.template = get_template_and_fix_tokenizer(self.tokenizer, data_args)
>>>>>>> 451d2717
        self.generating_args = generating_args.to_dict()

        engine_args = {
            "model": model_args.model_name_or_path,
            "trust_remote_code": True,
            "download_dir": model_args.cache_dir,
            "dtype": model_args.infer_dtype,
            "max_model_len": model_args.vllm_maxlen,
            "tensor_parallel_size": get_device_count() or 1,
            "gpu_memory_utilization": model_args.vllm_gpu_util,
            "disable_log_stats": True,
            "disable_log_requests": True,
            "enforce_eager": model_args.vllm_enforce_eager,
            "enable_lora": model_args.adapter_name_or_path is not None,
            "max_lora_rank": model_args.vllm_max_lora_rank,
        }

<<<<<<< HEAD
        if model_args.visual_inputs:
            image_size = config.vision_config.image_size
            patch_size = config.vision_config.patch_size
            self.image_feature_size = (image_size // patch_size) ** 2
            engine_args["image_input_type"] = "pixel_values"
            engine_args["image_token_id"] = self.tokenizer.convert_tokens_to_ids(
                self.template.image_token)
            engine_args["image_input_shape"] = "1,3,{},{}".format(
                image_size, image_size)
            engine_args["image_feature_size"] = self.image_feature_size
            if getattr(config, "is_yi_vl_derived_model", None):
                import vllm.model_executor.models.llava
=======
        if getattr(config, "is_yi_vl_derived_model", None):
            import vllm.model_executor.models.llava
>>>>>>> 451d2717

            logger.info("Detected Yi-VL model, applying projector patch.")
            vllm.model_executor.models.llava.LlavaMultiModalProjector = LlavaMultiModalProjectorForYiVLForVLLM

        self.model = AsyncLLMEngine.from_engine_args(
            AsyncEngineArgs(**engine_args))
        if model_args.adapter_name_or_path is not None:
            self.lora_request = LoRARequest(
                "default", 1, model_args.adapter_name_or_path[0])
        else:
            self.lora_request = None

    async def _generate(
        self,
        messages: Sequence[Dict[str, str]],
        system: Optional[str] = None,
        tools: Optional[str] = None,
        image: Optional["ImageInput"] = None,
        video: Optional["VideoInput"] = None,
        **input_kwargs,
    ) -> AsyncIterator["RequestOutput"]:
        request_id = "chatcmpl-{}".format(uuid.uuid4().hex)
<<<<<<< HEAD

        if (
            self.processor is not None
            and image is not None
            and not hasattr(self.processor, "image_seq_length")
            and self.template.image_token not in messages[0]["content"]
        ):  # llava-like models (TODO: paligemma models)
            messages[0]["content"] = self.template.image_token * \
                self.image_feature_size + messages[0]["content"]

        paired_messages = messages + [{"role": "assistant", "content": ""}]
        system = system or self.generating_args["default_system"]
        prompt_ids, _ = self.template.encode_oneturn(
            tokenizer=self.tokenizer, messages=paired_messages, system=system, tools=tools
        )

        if self.processor is not None and image is not None:  # add image features
            image_processor: "BaseImageProcessor" = getattr(
                self.processor, "image_processor")
            pixel_values = image_processor(image, return_tensors="pt")[
                "pixel_values"]
            if is_vllm_version_greater_than_0_5_1():
                multi_modal_data = {"image": pixel_values}
            elif is_vllm_version_greater_than_0_5():
                multi_modal_data = ImagePixelData(image=pixel_values)
            else:  # TODO: remove vllm 0.4.3 support
                multi_modal_data = MultiModalData(
                    type=MultiModalData.Type.IMAGE, data=pixel_values)
        else:
            multi_modal_data = None

=======
        if image is not None:
            if IMAGE_PLACEHOLDER not in messages[0]["content"]:
                messages[0]["content"] = IMAGE_PLACEHOLDER + messages[0]["content"]

        paired_messages = messages + [{"role": "assistant", "content": ""}]
        system = system or self.generating_args["default_system"]
        prompt_ids, _ = self.template.encode_oneturn(self.tokenizer, paired_messages, system, tools)
>>>>>>> 451d2717
        prompt_length = len(prompt_ids)

        use_beam_search: bool = self.generating_args["num_beams"] > 1
        temperature: Optional[float] = input_kwargs.pop("temperature", None)
        top_p: Optional[float] = input_kwargs.pop("top_p", None)
        top_k: Optional[float] = input_kwargs.pop("top_k", None)
        num_return_sequences: int = input_kwargs.pop("num_return_sequences", 1)
        repetition_penalty: Optional[float] = input_kwargs.pop(
            "repetition_penalty", None)
        length_penalty: Optional[float] = input_kwargs.pop(
            "length_penalty", None)
        frequency_penalty: Optional[float] = input_kwargs.pop(
            "frequency_penalty", None)
        presence_penalty: Optional[float] = input_kwargs.pop(
            "presence_penalty", None)
        max_length: Optional[int] = input_kwargs.pop("max_length", None)
        max_new_tokens: Optional[int] = input_kwargs.pop(
            "max_new_tokens", None)
        stop: Optional[Union[str, List[str]]] = input_kwargs.pop("stop", None)

        if "max_new_tokens" in self.generating_args:
            max_tokens = self.generating_args["max_new_tokens"]
        elif "max_length" in self.generating_args:
            if self.generating_args["max_length"] > prompt_length:
                max_tokens = self.generating_args["max_length"] - prompt_length
            else:
                max_tokens = 1

        if max_length:
            max_tokens = max_length - prompt_length if max_length > prompt_length else 1

        if max_new_tokens:
            max_tokens = max_new_tokens

        sampling_params = SamplingParams(
            n=num_return_sequences,
            repetition_penalty=(
                repetition_penalty if repetition_penalty is not None else self.generating_args[
                    "repetition_penalty"]
            )
            or 1.0,  # repetition_penalty must > 0
            frequency_penalty=(
                frequency_penalty if frequency_penalty is not None else self.generating_args["frequency_penalty"]) or 0,
            presence_penalty=(
                presence_penalty if presence_penalty is not None else self.generating_args["presence_penalty"]) or 0,
            temperature=temperature if temperature is not None else self.generating_args[
                "temperature"],
            # top_p must > 0
            top_p=(
                top_p if top_p is not None else self.generating_args["top_p"]) or 1.0,
            top_k=top_k if top_k is not None else self.generating_args["top_k"],
            use_beam_search=use_beam_search,
            length_penalty=length_penalty if length_penalty is not None else self.generating_args[
                "length_penalty"],
            stop=stop,
            stop_token_ids=[self.tokenizer.eos_token_id] + \
            self.tokenizer.additional_special_tokens_ids,
            max_tokens=max_tokens,
            skip_special_tokens=True,
        )
<<<<<<< HEAD
        print('sampling_params: ', sampling_params)
=======

        if image is not None:  # add image features
            if not isinstance(image, (str, ImageObject)):
                raise ValueError("Expected image input is a path or PIL.Image, but got {}.".format(type(image)))

            if isinstance(image, str):
                image = Image.open(image).convert("RGB")

            multi_modal_data = {"image": image}
        else:
            multi_modal_data = None

>>>>>>> 451d2717
        result_generator = self.model.generate(
            inputs={"prompt_token_ids": prompt_ids,
                    "multi_modal_data": multi_modal_data},
            sampling_params=sampling_params,
            request_id=request_id,
            lora_request=self.lora_request,
        )
        return result_generator

    @override
    async def chat(
        self,
        messages: Sequence[Dict[str, str]],
        system: Optional[str] = None,
        tools: Optional[str] = None,
        image: Optional["ImageInput"] = None,
        video: Optional["VideoInput"] = None,
        **input_kwargs,
    ) -> List["Response"]:
        final_output = None
        generator = await self._generate(messages, system, tools, image, video, **input_kwargs)
        async for request_output in generator:
            final_output = request_output

        results = []
        for output in final_output.outputs:
            results.append(
                Response(
                    response_text=output.text,
                    response_length=len(output.token_ids),
                    prompt_length=len(final_output.prompt_token_ids),
                    finish_reason=output.finish_reason,
                )
            )

        return results

    @override
    async def stream_chat(
        self,
        messages: Sequence[Dict[str, str]],
        system: Optional[str] = None,
        tools: Optional[str] = None,
        image: Optional["ImageInput"] = None,
        video: Optional["VideoInput"] = None,
        **input_kwargs,
    ) -> AsyncGenerator[str, None]:
        generated_text = ""
        generator = await self._generate(messages, system, tools, image, video, **input_kwargs)
        async for result in generator:
            delta_text = result.outputs[0].text[len(generated_text):]
            generated_text = result.outputs[0].text
            yield delta_text

    @override
    async def get_scores(
        self,
        batch_input: List[str],
        **input_kwargs,
    ) -> List[float]:
        raise NotImplementedError("vLLM engine does not support get_scores.")<|MERGE_RESOLUTION|>--- conflicted
+++ resolved
@@ -67,12 +67,7 @@
         self.tokenizer = tokenizer_module["tokenizer"]
         self.processor = tokenizer_module["processor"]
         self.tokenizer.padding_side = "left"
-<<<<<<< HEAD
-        self.template = get_template_and_fix_tokenizer(
-            self.tokenizer, data_args.template, data_args.tool_format)
-=======
         self.template = get_template_and_fix_tokenizer(self.tokenizer, data_args)
->>>>>>> 451d2717
         self.generating_args = generating_args.to_dict()
 
         engine_args = {
@@ -90,23 +85,8 @@
             "max_lora_rank": model_args.vllm_max_lora_rank,
         }
 
-<<<<<<< HEAD
-        if model_args.visual_inputs:
-            image_size = config.vision_config.image_size
-            patch_size = config.vision_config.patch_size
-            self.image_feature_size = (image_size // patch_size) ** 2
-            engine_args["image_input_type"] = "pixel_values"
-            engine_args["image_token_id"] = self.tokenizer.convert_tokens_to_ids(
-                self.template.image_token)
-            engine_args["image_input_shape"] = "1,3,{},{}".format(
-                image_size, image_size)
-            engine_args["image_feature_size"] = self.image_feature_size
-            if getattr(config, "is_yi_vl_derived_model", None):
-                import vllm.model_executor.models.llava
-=======
         if getattr(config, "is_yi_vl_derived_model", None):
             import vllm.model_executor.models.llava
->>>>>>> 451d2717
 
             logger.info("Detected Yi-VL model, applying projector patch.")
             vllm.model_executor.models.llava.LlavaMultiModalProjector = LlavaMultiModalProjectorForYiVLForVLLM
@@ -129,39 +109,6 @@
         **input_kwargs,
     ) -> AsyncIterator["RequestOutput"]:
         request_id = "chatcmpl-{}".format(uuid.uuid4().hex)
-<<<<<<< HEAD
-
-        if (
-            self.processor is not None
-            and image is not None
-            and not hasattr(self.processor, "image_seq_length")
-            and self.template.image_token not in messages[0]["content"]
-        ):  # llava-like models (TODO: paligemma models)
-            messages[0]["content"] = self.template.image_token * \
-                self.image_feature_size + messages[0]["content"]
-
-        paired_messages = messages + [{"role": "assistant", "content": ""}]
-        system = system or self.generating_args["default_system"]
-        prompt_ids, _ = self.template.encode_oneturn(
-            tokenizer=self.tokenizer, messages=paired_messages, system=system, tools=tools
-        )
-
-        if self.processor is not None and image is not None:  # add image features
-            image_processor: "BaseImageProcessor" = getattr(
-                self.processor, "image_processor")
-            pixel_values = image_processor(image, return_tensors="pt")[
-                "pixel_values"]
-            if is_vllm_version_greater_than_0_5_1():
-                multi_modal_data = {"image": pixel_values}
-            elif is_vllm_version_greater_than_0_5():
-                multi_modal_data = ImagePixelData(image=pixel_values)
-            else:  # TODO: remove vllm 0.4.3 support
-                multi_modal_data = MultiModalData(
-                    type=MultiModalData.Type.IMAGE, data=pixel_values)
-        else:
-            multi_modal_data = None
-
-=======
         if image is not None:
             if IMAGE_PLACEHOLDER not in messages[0]["content"]:
                 messages[0]["content"] = IMAGE_PLACEHOLDER + messages[0]["content"]
@@ -169,7 +116,6 @@
         paired_messages = messages + [{"role": "assistant", "content": ""}]
         system = system or self.generating_args["default_system"]
         prompt_ids, _ = self.template.encode_oneturn(self.tokenizer, paired_messages, system, tools)
->>>>>>> 451d2717
         prompt_length = len(prompt_ids)
 
         use_beam_search: bool = self.generating_args["num_beams"] > 1
@@ -230,9 +176,7 @@
             max_tokens=max_tokens,
             skip_special_tokens=True,
         )
-<<<<<<< HEAD
         print('sampling_params: ', sampling_params)
-=======
 
         if image is not None:  # add image features
             if not isinstance(image, (str, ImageObject)):
@@ -245,7 +189,6 @@
         else:
             multi_modal_data = None
 
->>>>>>> 451d2717
         result_generator = self.model.generate(
             inputs={"prompt_token_ids": prompt_ids,
                     "multi_modal_data": multi_modal_data},
