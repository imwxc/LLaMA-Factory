--- conflicted
+++ resolved
@@ -32,23 +32,28 @@
 
     quantization_method: Literal["bitsandbytes", "hqq", "eetq"] = field(
         default="bitsandbytes",
-        metadata={"help": "Quantization method to use for on-the-fly quantization."},
+        metadata={
+            "help": "Quantization method to use for on-the-fly quantization."},
     )
     quantization_bit: Optional[int] = field(
         default=None,
-        metadata={"help": "The number of bits to quantize the model using on-the-fly quantization."},
+        metadata={
+            "help": "The number of bits to quantize the model using on-the-fly quantization."},
     )
     quantization_type: Literal["fp4", "nf4"] = field(
         default="nf4",
-        metadata={"help": "Quantization data type to use in bitsandbytes int4 training."},
+        metadata={
+            "help": "Quantization data type to use in bitsandbytes int4 training."},
     )
     double_quantization: bool = field(
         default=True,
-        metadata={"help": "Whether or not to use double quantization in bitsandbytes int4 training."},
+        metadata={
+            "help": "Whether or not to use double quantization in bitsandbytes int4 training."},
     )
     quantization_device_map: Optional[Literal["auto"]] = field(
         default=None,
-        metadata={"help": "Device map used to infer the 4-bit quantized model, needs bitsandbytes>=0.43.0."},
+        metadata={
+            "help": "Device map used to infer the 4-bit quantized model, needs bitsandbytes>=0.43.0."},
     )
 
 
@@ -60,11 +65,13 @@
 
     image_resolution: int = field(
         default=512 * 512,
-        metadata={"help": "Keeps the number of pixels of image below this resolution."},
+        metadata={
+            "help": "Keeps the number of pixels of image below this resolution."},
     )
     video_resolution: int = field(
         default=128 * 128,
-        metadata={"help": "Keeps the number of pixels of video below this resolution."},
+        metadata={
+            "help": "Keeps the number of pixels of video below this resolution."},
     )
     video_fps: float = field(
         default=2.0,
@@ -88,11 +95,13 @@
     )
     export_size: int = field(
         default=1,
-        metadata={"help": "The file shard size (in GB) of the exported model."},
+        metadata={
+            "help": "The file shard size (in GB) of the exported model."},
     )
     export_device: Literal["cpu", "auto"] = field(
         default="cpu",
-        metadata={"help": "The device used in model export, use `auto` to accelerate exporting."},
+        metadata={
+            "help": "The device used in model export, use `auto` to accelerate exporting."},
     )
     export_quantization_bit: Optional[int] = field(
         default=None,
@@ -100,7 +109,8 @@
     )
     export_quantization_dataset: Optional[str] = field(
         default=None,
-        metadata={"help": "Path to the dataset or dataset name to use in quantizing the exported model."},
+        metadata={
+            "help": "Path to the dataset or dataset name to use in quantizing the exported model."},
     )
     export_quantization_nsamples: int = field(
         default=128,
@@ -108,15 +118,18 @@
     )
     export_quantization_maxlen: int = field(
         default=1024,
-        metadata={"help": "The maximum length of the model inputs used for quantization."},
+        metadata={
+            "help": "The maximum length of the model inputs used for quantization."},
     )
     export_legacy_format: bool = field(
         default=False,
-        metadata={"help": "Whether or not to save the `.bin` files instead of `.safetensors`."},
+        metadata={
+            "help": "Whether or not to save the `.bin` files instead of `.safetensors`."},
     )
     export_hub_model_id: Optional[str] = field(
         default=None,
-        metadata={"help": "The name of the repository if push the model to the Hugging Face hub."},
+        metadata={
+            "help": "The name of the repository if push the model to the Hugging Face hub."},
     )
 
 
@@ -128,40 +141,36 @@
 
     vllm_maxlen: int = field(
         default=4096,
-        metadata={"help": "Maximum sequence (prompt + response) length of the vLLM engine."},
+        metadata={
+            "help": "Maximum sequence (prompt + response) length of the vLLM engine."},
     )
     vllm_gpu_util: float = field(
         default=0.9,
-        metadata={"help": "The fraction of GPU memory in (0,1) to be used for the vLLM engine."},
+        metadata={
+            "help": "The fraction of GPU memory in (0,1) to be used for the vLLM engine."},
     )
     vllm_enforce_eager: bool = field(
         default=False,
-        metadata={"help": "Whether or not to disable CUDA graph in the vLLM engine."},
+        metadata={
+            "help": "Whether or not to disable CUDA graph in the vLLM engine."},
     )
     vllm_max_lora_rank: int = field(
         default=32,
         metadata={"help": "Maximum rank of all LoRAs in the vLLM engine."},
     )
-<<<<<<< HEAD
     vllm_lora_models: Optional[str] = field(
         default='',
-        metadata={"help": (
+        metadata={
+            "help":
             "lora models to load. Use commas to separate multiple models.",
-            'examples: {"model1":"path_to_model1", "model2":"path_to_model2"}'
-        )},
-    )
-    vllm_max_loras: int = field(
-        default=1,
-        metadata={"help": "Max number of LoRAs in a single batch in the vLLM engine."},
-    )
-    vllm_max_cpu_loras: int = field(
-        default=1,
-        metadata={"help": "Maximum number of LoRAs to store in CPU memory. Must be >= than max_num_seqs. Defaults to max_num_seqs."},
-=======
+            "examples": '{"model1":"path_to_model1", "model2":"path_to_model2"}'
+        },
+    )
     vllm_config: Optional[Union[dict, str]] = field(
         default=None,
-        metadata={"help": "Config to initialize the vllm engine. Please use JSON strings."},
->>>>>>> f160c40b
+        metadata={"help": "Config to initialize the vllm engine. Please use JSON strings.",
+                  "examples": '{"max_loras":1,"max_cpu_loras":1}'
+                  },
     )
 
 
@@ -192,27 +201,33 @@
     )
     cache_dir: Optional[str] = field(
         default=None,
-        metadata={"help": "Where to store the pre-trained models downloaded from huggingface.co or modelscope.cn."},
+        metadata={
+            "help": "Where to store the pre-trained models downloaded from huggingface.co or modelscope.cn."},
     )
     use_fast_tokenizer: bool = field(
         default=True,
-        metadata={"help": "Whether or not to use one of the fast tokenizer (backed by the tokenizers library)."},
+        metadata={
+            "help": "Whether or not to use one of the fast tokenizer (backed by the tokenizers library)."},
     )
     resize_vocab: bool = field(
         default=False,
-        metadata={"help": "Whether or not to resize the tokenizer vocab and the embedding layers."},
+        metadata={
+            "help": "Whether or not to resize the tokenizer vocab and the embedding layers."},
     )
     split_special_tokens: bool = field(
         default=False,
-        metadata={"help": "Whether or not the special tokens should be split during the tokenization process."},
+        metadata={
+            "help": "Whether or not the special tokens should be split during the tokenization process."},
     )
     new_special_tokens: Optional[str] = field(
         default=None,
-        metadata={"help": "Special tokens to be added into the tokenizer. Use commas to separate multiple tokens."},
+        metadata={
+            "help": "Special tokens to be added into the tokenizer. Use commas to separate multiple tokens."},
     )
     model_revision: str = field(
         default="main",
-        metadata={"help": "The specific model version to use (can be a branch name, tag name or commit id)."},
+        metadata={
+            "help": "The specific model version to use (can be a branch name, tag name or commit id)."},
     )
     low_cpu_mem_usage: bool = field(
         default=True,
@@ -220,35 +235,43 @@
     )
     rope_scaling: Optional[Literal["linear", "dynamic"]] = field(
         default=None,
-        metadata={"help": "Which scaling strategy should be adopted for the RoPE embeddings."},
+        metadata={
+            "help": "Which scaling strategy should be adopted for the RoPE embeddings."},
     )
     flash_attn: Literal["auto", "disabled", "sdpa", "fa2"] = field(
         default="auto",
-        metadata={"help": "Enable FlashAttention for faster training and inference."},
+        metadata={
+            "help": "Enable FlashAttention for faster training and inference."},
     )
     shift_attn: bool = field(
         default=False,
-        metadata={"help": "Enable shift short attention (S^2-Attn) proposed by LongLoRA."},
+        metadata={
+            "help": "Enable shift short attention (S^2-Attn) proposed by LongLoRA."},
     )
     mixture_of_depths: Optional[Literal["convert", "load"]] = field(
         default=None,
-        metadata={"help": "Convert the model to mixture-of-depths (MoD) or load the MoD model."},
+        metadata={
+            "help": "Convert the model to mixture-of-depths (MoD) or load the MoD model."},
     )
     use_unsloth: bool = field(
         default=False,
-        metadata={"help": "Whether or not to use unsloth's optimization for the LoRA training."},
+        metadata={
+            "help": "Whether or not to use unsloth's optimization for the LoRA training."},
     )
     use_unsloth_gc: bool = field(
         default=False,
-        metadata={"help": "Whether or not to use unsloth's gradient checkpointing."},
+        metadata={
+            "help": "Whether or not to use unsloth's gradient checkpointing."},
     )
     enable_liger_kernel: bool = field(
         default=False,
-        metadata={"help": "Whether or not to enable liger kernel for faster training."},
+        metadata={
+            "help": "Whether or not to enable liger kernel for faster training."},
     )
     moe_aux_loss_coef: Optional[float] = field(
         default=None,
-        metadata={"help": "Coefficient of the auxiliary router loss in mixture-of-experts model."},
+        metadata={
+            "help": "Coefficient of the auxiliary router loss in mixture-of-experts model."},
     )
     disable_gradient_checkpointing: bool = field(
         default=False,
@@ -256,19 +279,23 @@
     )
     use_reentrant_gc: bool = field(
         default=True,
-        metadata={"help": "Whether or not to use reentrant gradient checkpointing."},
+        metadata={
+            "help": "Whether or not to use reentrant gradient checkpointing."},
     )
     upcast_layernorm: bool = field(
         default=False,
-        metadata={"help": "Whether or not to upcast the layernorm weights in fp32."},
+        metadata={
+            "help": "Whether or not to upcast the layernorm weights in fp32."},
     )
     upcast_lmhead_output: bool = field(
         default=False,
-        metadata={"help": "Whether or not to upcast the output of lm_head in fp32."},
+        metadata={
+            "help": "Whether or not to upcast the output of lm_head in fp32."},
     )
     train_from_scratch: bool = field(
         default=False,
-        metadata={"help": "Whether or not to randomly initialize the model weights."},
+        metadata={
+            "help": "Whether or not to randomly initialize the model weights."},
     )
     infer_backend: Literal["huggingface", "vllm"] = field(
         default="huggingface",
@@ -284,7 +311,8 @@
     )
     infer_dtype: Literal["auto", "float16", "bfloat16", "float32"] = field(
         default="auto",
-        metadata={"help": "Data type for model weights and activations at inference."},
+        metadata={
+            "help": "Data type for model weights and activations at inference."},
     )
     hf_hub_token: Optional[str] = field(
         default=None,
@@ -300,31 +328,37 @@
     )
     print_param_status: bool = field(
         default=False,
-        metadata={"help": "For debugging purposes, print the status of the parameters in the model."},
+        metadata={
+            "help": "For debugging purposes, print the status of the parameters in the model."},
     )
     trust_remote_code: bool = field(
         default=False,
-        metadata={"help": "Whether to trust the execution of code from datasets/models defined on the Hub or not."},
+        metadata={
+            "help": "Whether to trust the execution of code from datasets/models defined on the Hub or not."},
     )
     compute_dtype: Optional[torch.dtype] = field(
         default=None,
         init=False,
-        metadata={"help": "Torch data type for computing model outputs, derived from `fp/bf16`. Do not specify it."},
+        metadata={
+            "help": "Torch data type for computing model outputs, derived from `fp/bf16`. Do not specify it."},
     )
     device_map: Optional[Union[str, Dict[str, Any]]] = field(
         default=None,
         init=False,
-        metadata={"help": "Device map for model placement, derived from training stage. Do not specify it."},
+        metadata={
+            "help": "Device map for model placement, derived from training stage. Do not specify it."},
     )
     model_max_length: Optional[int] = field(
         default=None,
         init=False,
-        metadata={"help": "The maximum input length for model, derived from `cutoff_len`. Do not specify it."},
+        metadata={
+            "help": "The maximum input length for model, derived from `cutoff_len`. Do not specify it."},
     )
     block_diag_attn: bool = field(
         default=False,
         init=False,
-        metadata={"help": "Whether use block diag attention or not, derived from `neat_packing`. Do not specify it."},
+        metadata={
+            "help": "Whether use block diag attention or not, derived from `neat_packing`. Do not specify it."},
     )
 
     def __post_init__(self):
@@ -332,16 +366,20 @@
             raise ValueError("Please provide `model_name_or_path`.")
 
         if self.split_special_tokens and self.use_fast_tokenizer:
-            raise ValueError("`split_special_tokens` is only supported for slow tokenizers.")
+            raise ValueError(
+                "`split_special_tokens` is only supported for slow tokenizers.")
 
         if self.adapter_name_or_path is not None:  # support merging multiple lora weights
-            self.adapter_name_or_path = [path.strip() for path in self.adapter_name_or_path.split(",")]
+            self.adapter_name_or_path = [
+                path.strip() for path in self.adapter_name_or_path.split(",")]
 
         if self.new_special_tokens is not None:  # support multiple special tokens
-            self.new_special_tokens = [token.strip() for token in self.new_special_tokens.split(",")]
+            self.new_special_tokens = [
+                token.strip() for token in self.new_special_tokens.split(",")]
 
         if self.export_quantization_bit is not None and self.export_quantization_dataset is None:
-            raise ValueError("Quantization dataset is necessary for exporting.")
+            raise ValueError(
+                "Quantization dataset is necessary for exporting.")
 
         if isinstance(self.vllm_config, str) and self.vllm_config.startswith("{"):
             self.vllm_config = _convert_str_dict(json.loads(self.vllm_config))
@@ -364,5 +402,6 @@
 
     def to_dict(self) -> Dict[str, Any]:
         args = asdict(self)
-        args = {k: f"<{k.upper()}>" if k.endswith("token") else v for k, v in args.items()}
+        args = {k: f"<{k.upper()}>" if k.endswith(
+            "token") else v for k, v in args.items()}
         return args