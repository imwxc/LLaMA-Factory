# Copyright 2024 the LlamaFactory team.
#
# Licensed under the Apache License, Version 2.0 (the "License");
# you may not use this file except in compliance with the License.
# You may obtain a copy of the License at
#
#     http://www.apache.org/licenses/LICENSE-2.0
#
# Unless required by applicable law or agreed to in writing, software
# distributed under the License is distributed on an "AS IS" BASIS,
# WITHOUT WARRANTIES OR CONDITIONS OF ANY KIND, either express or implied.
# See the License for the specific language governing permissions and
# limitations under the License.

import uuid
from typing import TYPE_CHECKING, Any, AsyncGenerator, AsyncIterator, Dict, List, Optional, Sequence, Union

from typing_extensions import override

from ..data import get_template_and_fix_tokenizer
from ..extras import logging
from ..extras.constants import IMAGE_PLACEHOLDER, VIDEO_PLACEHOLDER
from ..extras.misc import get_device_count
from ..extras.packages import is_pillow_available, is_vllm_available
from ..model import load_config, load_tokenizer
from ..model.model_utils.quantization import QuantizationMethod
from ..model.model_utils.visual import LlavaMultiModalProjectorForYiVLForVLLM
from .base_engine import BaseEngine, Response


if is_pillow_available():
    from PIL import Image
    from PIL.Image import Image as ImageObject


if is_vllm_available():
    from vllm import AsyncEngineArgs, AsyncLLMEngine, RequestOutput, SamplingParams
    from vllm.lora.request import LoRARequest


if TYPE_CHECKING:
    from ..data.mm_plugin import ImageInput, VideoInput
    from ..hparams import DataArguments, FinetuningArguments, GeneratingArguments, ModelArguments


logger = logging.get_logger(__name__)


class VllmEngine(BaseEngine):
    def __init__(
        self,
        model_args: "ModelArguments",
        data_args: "DataArguments",
        finetuning_args: "FinetuningArguments",
        generating_args: "GeneratingArguments",
    ) -> None:
        config = load_config(model_args)  # may download model from ms hub
        if getattr(config, "quantization_config", None):  # gptq models should use float16
            quantization_config: Dict[str, Any] = getattr(
                config, "quantization_config", None)
            quant_method = quantization_config.get("quant_method", "")
            if quant_method == QuantizationMethod.GPTQ and model_args.infer_dtype == "auto":
                model_args.infer_dtype = "float16"

        self.can_generate = finetuning_args.stage == "sft"
        tokenizer_module = load_tokenizer(model_args)
        self.tokenizer = tokenizer_module["tokenizer"]
        self.processor = tokenizer_module["processor"]
        self.tokenizer.padding_side = "left"
        self.template = get_template_and_fix_tokenizer(self.tokenizer, data_args)
        self.template.mm_plugin.expand_mm_tokens = False  # for vllm generate
        self.generating_args = generating_args.to_dict()

        engine_args = {
            "model": model_args.model_name_or_path,
            "trust_remote_code": model_args.trust_remote_code,
            "download_dir": model_args.cache_dir,
            "dtype": model_args.infer_dtype,
            "max_model_len": model_args.vllm_maxlen,
            "tensor_parallel_size": get_device_count() or 1,
            "gpu_memory_utilization": model_args.vllm_gpu_util,
            "disable_log_stats": True,
            "disable_log_requests": True,
            "enforce_eager": model_args.vllm_enforce_eager,
            "enable_lora": model_args.adapter_name_or_path is not None,
            "max_lora_rank": model_args.vllm_max_lora_rank,
        }
        if self.template.mm_plugin.__class__.__name__ != "BasePlugin":
            engine_args["limit_mm_per_prompt"] = {"image": 4, "video": 2}

        if isinstance(model_args.vllm_config, dict):
            engine_args.update(model_args.vllm_config)

        if getattr(config, "is_yi_vl_derived_model", None):
            import vllm.model_executor.models.llava

            logger.info_rank0("Detected Yi-VL model, applying projector patch.")
            vllm.model_executor.models.llava.LlavaMultiModalProjector = LlavaMultiModalProjectorForYiVLForVLLM

        self.model = AsyncLLMEngine.from_engine_args(
            AsyncEngineArgs(**engine_args))
        if model_args.adapter_name_or_path is not None:
            self.lora_request = LoRARequest(
                "default", 1, model_args.adapter_name_or_path[0])
        else:
            self.lora_request = None

    async def _generate(
        self,
        messages: Sequence[Dict[str, str]],
        system: Optional[str] = None,
        tools: Optional[str] = None,
        images: Optional[Sequence["ImageInput"]] = None,
        videos: Optional[Sequence["VideoInput"]] = None,
        **input_kwargs,
    ) -> AsyncIterator["RequestOutput"]:
        request_id = f"chatcmpl-{uuid.uuid4().hex}"
        mm_input_dict = {"images": [], "videos": [], "imglens": [0], "vidlens": [0]}
        if images is not None:
            mm_input_dict.update({"images": images, "imglens": [len(images)]})
            if not any(IMAGE_PLACEHOLDER in message["content"] for message in messages):
                messages[0]["content"] = IMAGE_PLACEHOLDER * len(images) + messages[0]["content"]

        if videos is not None:
            mm_input_dict.update({"videos": videos, "vidlens": [len(videos)]})
            if not any(VIDEO_PLACEHOLDER in message["content"] for message in messages):
                messages[0]["content"] = VIDEO_PLACEHOLDER * len(videos) + messages[0]["content"]

        messages = self.template.mm_plugin.process_messages(
            messages, mm_input_dict["images"], mm_input_dict["videos"], self.processor
        )
        paired_messages = messages + [{"role": "assistant", "content": ""}]
        system = system or self.generating_args["default_system"]
        prompt_ids, _ = self.template.encode_oneturn(self.tokenizer, paired_messages, system, tools)
        prompt_length = len(prompt_ids)

        temperature: Optional[float] = input_kwargs.pop("temperature", None)
        top_p: Optional[float] = input_kwargs.pop("top_p", None)
        top_k: Optional[float] = input_kwargs.pop("top_k", None)
        num_return_sequences: int = input_kwargs.pop("num_return_sequences", 1)
        repetition_penalty: Optional[float] = input_kwargs.pop(
            "repetition_penalty", None)
        length_penalty: Optional[float] = input_kwargs.pop(
            "length_penalty", None)
        frequency_penalty: Optional[float] = input_kwargs.pop(
            "frequency_penalty", None)
        presence_penalty: Optional[float] = input_kwargs.pop(
            "presence_penalty", None)
        max_length: Optional[int] = input_kwargs.pop("max_length", None)
        max_new_tokens: Optional[int] = input_kwargs.pop(
            "max_new_tokens", None)
        stop: Optional[Union[str, List[str]]] = input_kwargs.pop("stop", None)

        if length_penalty is not None:
            logger.warning_rank0("Length penalty is not supported by the vllm engine yet.")

        if "max_new_tokens" in self.generating_args:
            max_tokens = self.generating_args["max_new_tokens"]
        elif "max_length" in self.generating_args:
            if self.generating_args["max_length"] > prompt_length:
                max_tokens = self.generating_args["max_length"] - prompt_length
            else:
                max_tokens = 1

        if max_length:
            max_tokens = max_length - prompt_length if max_length > prompt_length else 1

        if max_new_tokens:
            max_tokens = max_new_tokens

        sampling_params = SamplingParams(
            n=num_return_sequences,
            repetition_penalty=(
                repetition_penalty if repetition_penalty is not None else self.generating_args[
                    "repetition_penalty"]
            )
            or 1.0,  # repetition_penalty must > 0
            frequency_penalty=(
                frequency_penalty if frequency_penalty is not None else self.generating_args["frequency_penalty"]) or 0,
            presence_penalty=(
                presence_penalty if presence_penalty is not None else self.generating_args["presence_penalty"]) or 0,
            temperature=temperature if temperature is not None else self.generating_args[
                "temperature"],
            # top_p must > 0
            top_p=(
                top_p if top_p is not None else self.generating_args["top_p"]) or 1.0,
            top_k=top_k if top_k is not None else self.generating_args["top_k"],
<<<<<<< HEAD
            use_beam_search=use_beam_search,
            length_penalty=length_penalty if length_penalty is not None else self.generating_args[
                "length_penalty"],
            stop=stop,
            stop_token_ids=[self.tokenizer.eos_token_id] + \
            self.tokenizer.additional_special_tokens_ids,
=======
            stop=stop,
            stop_token_ids=self.template.get_stop_token_ids(self.tokenizer),
>>>>>>> 02794278
            max_tokens=max_tokens,
            skip_special_tokens=self.generating_args["skip_special_tokens"],
        )
        print('sampling_params: ', sampling_params)

        if images is not None:  # add image features
            multi_modal_data = {"image": []}
            for image in images:
                if not isinstance(image, (str, ImageObject)):
                    raise ValueError(f"Expected image input is a path or PIL.Image, but got {type(image)}.")

                if isinstance(image, str):
                    image = Image.open(image).convert("RGB")

                multi_modal_data["image"].append(image)
        else:
            multi_modal_data = None

        result_generator = self.model.generate(
<<<<<<< HEAD
            inputs={"prompt_token_ids": prompt_ids,
                    "multi_modal_data": multi_modal_data},
=======
            {"prompt_token_ids": prompt_ids, "multi_modal_data": multi_modal_data},
>>>>>>> 02794278
            sampling_params=sampling_params,
            request_id=request_id,
            lora_request=self.lora_request,
        )
        return result_generator

    @override
    async def chat(
        self,
        messages: Sequence[Dict[str, str]],
        system: Optional[str] = None,
        tools: Optional[str] = None,
        images: Optional[Sequence["ImageInput"]] = None,
        videos: Optional[Sequence["VideoInput"]] = None,
        **input_kwargs,
    ) -> List["Response"]:
        final_output = None
        generator = await self._generate(messages, system, tools, images, videos, **input_kwargs)
        async for request_output in generator:
            final_output = request_output

        results = []
        for output in final_output.outputs:
            results.append(
                Response(
                    response_text=output.text,
                    response_length=len(output.token_ids),
                    prompt_length=len(final_output.prompt_token_ids),
                    finish_reason=output.finish_reason,
                )
            )

        return results

    @override
    async def stream_chat(
        self,
        messages: Sequence[Dict[str, str]],
        system: Optional[str] = None,
        tools: Optional[str] = None,
        images: Optional[Sequence["ImageInput"]] = None,
        videos: Optional[Sequence["VideoInput"]] = None,
        **input_kwargs,
    ) -> AsyncGenerator[str, None]:
        generated_text = ""
        generator = await self._generate(messages, system, tools, images, videos, **input_kwargs)
        async for result in generator:
            delta_text = result.outputs[0].text[len(generated_text):]
            generated_text = result.outputs[0].text
            yield delta_text

    @override
    async def get_scores(
        self,
        batch_input: List[str],
        **input_kwargs,
    ) -> List[float]:
        raise NotImplementedError("vLLM engine does not support get_scores.")<|MERGE_RESOLUTION|>--- conflicted
+++ resolved
@@ -185,17 +185,8 @@
             top_p=(
                 top_p if top_p is not None else self.generating_args["top_p"]) or 1.0,
             top_k=top_k if top_k is not None else self.generating_args["top_k"],
-<<<<<<< HEAD
-            use_beam_search=use_beam_search,
-            length_penalty=length_penalty if length_penalty is not None else self.generating_args[
-                "length_penalty"],
-            stop=stop,
-            stop_token_ids=[self.tokenizer.eos_token_id] + \
-            self.tokenizer.additional_special_tokens_ids,
-=======
             stop=stop,
             stop_token_ids=self.template.get_stop_token_ids(self.tokenizer),
->>>>>>> 02794278
             max_tokens=max_tokens,
             skip_special_tokens=self.generating_args["skip_special_tokens"],
         )
@@ -215,12 +206,7 @@
             multi_modal_data = None
 
         result_generator = self.model.generate(
-<<<<<<< HEAD
-            inputs={"prompt_token_ids": prompt_ids,
-                    "multi_modal_data": multi_modal_data},
-=======
             {"prompt_token_ids": prompt_ids, "multi_modal_data": multi_modal_data},
->>>>>>> 02794278
             sampling_params=sampling_params,
             request_id=request_id,
             lora_request=self.lora_request,
